--- conflicted
+++ resolved
@@ -44,7 +44,6 @@
 
 ### Manual
 
-<<<<<<< HEAD
 It is possible to use gops tool both in local and remote mode.
 
 Local mode requires that you start the target binary as the same user that runs gops binary.
@@ -52,10 +51,7 @@
 
 In Local mode use process's PID as a `<target>`; in Remote mode `<target>` is `host:port` combination.
 
-#### 0. listing all processes running locally
-=======
-#### Listing all processes
->>>>>>> 35b841e2
+#### 0. Listing all processes running locally
 
 To print all go processes, run `gops` without arguments:
 
@@ -69,16 +65,13 @@
 
 Note that processes running the agent are marked with `*` next to the PID (e.g. `4132*`).
 
-#### $ gops stack \<pid\>
+#### $ gops stack \<target\>
 
 In order to print the current stack trace from a target program, run the following command:
 
 
 ```sh
-<<<<<<< HEAD
 $ gops stack <target>
-=======
-$ gops stack <pid>
 gops stack 85709
 goroutine 8 [running]:
 runtime/pprof.writeGoroutineStacks(0x13c7bc0, 0xc42000e008, 0xc420ec8520, 0xc420ec8520)
@@ -94,10 +87,9 @@
 created by github.com/google/gops/agent.Listen
 	/Users/jbd/src/github.com/google/gops/agent/agent.go:94 +0x480
 # ...
->>>>>>> 35b841e2
 ```
 
-#### $ gops memstats \<pid\>
+#### $ gops memstats \<target\>
 
 To print the current memory stats, run the following command:
 
@@ -106,32 +98,22 @@
 ```
 
 
-#### $ gops gc \<pid\>
+#### $ gops gc \<target\>
 
 If you want to force run garbage collection on the target program, run `gc`.
 It will block until the GC is completed.
 
-<<<<<<< HEAD
-```sh
-$ gops pprof-cpu <target>
-```
-=======
->>>>>>> 35b841e2
 
-#### $ gops version \<pid\>
+#### $ gops version \<target\>
 
 gops reports the Go version the target program is built with, if you run the following:
 
 ```sh
-<<<<<<< HEAD
-$ gops pprof-heap <target>
-=======
-$ gops version <pid>
+$ gops version <target>
 devel +6a3c6c0 Sat Jan 14 05:57:07 2017 +0000
->>>>>>> 35b841e2
 ```
 
-#### $ gops stats \<pid\>
+#### $ gops stats \<target\>
 
 To print the runtime statistics such as number of goroutines and `GOMAXPROCS`.
 
@@ -146,21 +128,13 @@
 To enter the CPU profile, run:
 
 ```sh
-<<<<<<< HEAD
-$ gops gc <target>
-=======
-$ gops pprof-cpu <pid>
->>>>>>> 35b841e2
+$ gops pprof-cpu <target>
 ```
 
 To enter the heap profile, run:
 
 ```sh
-<<<<<<< HEAD
-$ gops version <target>
-=======
-$ gops pprof-heap <pid>
->>>>>>> 35b841e2
+$ gops pprof-heap <target>
 ```
 
 ##### Go execution trace
@@ -168,10 +142,5 @@
 gops allows you to start the runtime tracer for 5 seconds and examine the results.
 
 ```sh
-<<<<<<< HEAD
-$ gops stats <target>
+$ gops trace <target>
 ```
-=======
-$ gops trace <pid>
-```
->>>>>>> 35b841e2
