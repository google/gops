// Copyright 2016 The Go Authors. All rights reserved.
// Use of this source code is governed by a BSD-style
// license that can be found in the LICENSE file.

// Package agent provides hooks programs can register to retrieve
// diagnostics data by using gops.
package agent

import (
	"fmt"
	"io/ioutil"
	"net"
	"os"
	gosignal "os/signal"
	"runtime"
	"runtime/pprof"
	"runtime/trace"
	"strconv"
	"sync"
	"time"

	"bufio"

	"github.com/google/gops/internal"
	"github.com/google/gops/signal"
	"github.com/kardianos/osext"
)

const defaultAddr = "127.0.0.1:0"

var (
	mu       sync.Mutex
	portfile string
	listener net.Listener
)

// Options allows configuring the started agent.
type Options struct {
	// Addr is the host:port the agent will be listening at.
	// Optional.
	Addr string

	// NoShutdownCleanup tells the agent not to automatically cleanup
	// resources if the running process recieves an interrupt.
	// Optional.
	NoShutdownCleanup bool
}

// Listen starts the gops agent on a host process. Once agent started, users
// can use the advanced gops features. The agent will listen to Interrupt
// signals and exit the process, if you need to perform further work on the
// Interrupt signal use the options parameter to configure the agent
// accordingly.
//
// Note: The agent exposes an endpoint via a TCP connection that can be used by
// any program on the system. Review your security requirements before starting
// the agent.
func Listen(opts *Options) error {
	mu.Lock()
	defer mu.Unlock()

	if opts == nil {
		opts = &Options{}
	}
	if portfile != "" {
		return fmt.Errorf("gops: agent already listening at: %v", listener.Addr())
	}

	gopsdir, err := internal.ConfigDir()
	if err != nil {
		return err
	}
	err = os.MkdirAll(gopsdir, os.ModePerm)
	if err != nil {
		return err
	}
	if !opts.NoShutdownCleanup {
		gracefulShutdown()
	}

	addr := opts.Addr
	if addr == "" {
		addr = defaultAddr
	}
	ln, err := net.Listen("tcp", addr)
	if err != nil {
		return err
	}
	listener = ln
	port := listener.Addr().(*net.TCPAddr).Port
	portfile = fmt.Sprintf("%s/%d", gopsdir, os.Getpid())
	err = ioutil.WriteFile(portfile, []byte(strconv.Itoa(port)), os.ModePerm)
	if err != nil {
		return err
	}

	go listen()
	return nil
}

func listen() {
	buf := make([]byte, 1)
	for {
		fd, err := listener.Accept()
		if err != nil {
			fmt.Fprintf(os.Stderr, "gops: %v", err)
			if netErr, ok := err.(net.Error); ok && !netErr.Temporary() {
				break
			}
			continue
		}
		if _, err := fd.Read(buf); err != nil {
			fmt.Fprintf(os.Stderr, "gops: %v", err)
			continue
		}
		if err := handle(fd, buf); err != nil {
			fmt.Fprintf(os.Stderr, "gops: %v", err)
			continue
		}
		fd.Close()
	}
}

func gracefulShutdown() {
	c := make(chan os.Signal, 1)
	gosignal.Notify(c, os.Interrupt)
	go func() {
		// cleanup the socket on shutdown.
		<-c
		Close()
		os.Exit(1)
	}()
}

// Close closes the agent, removing temporary files and closing the TCP listener.
// If no agent is listening, Close does nothing.
func Close() {
	mu.Lock()
	defer mu.Unlock()

	if portfile != "" {
		os.Remove(portfile)
		portfile = ""
	}
	if listener != nil {
		listener.Close()
	}
}

func handle(conn net.Conn, msg []byte) error {
	switch msg[0] {
	case signal.StackTrace:
		return pprof.Lookup("goroutine").WriteTo(conn, 2)
	case signal.GC:
		runtime.GC()
		_, err := conn.Write([]byte("ok"))
		return err
	case signal.MemStats:
		var s runtime.MemStats
		runtime.ReadMemStats(&s)
		fmt.Fprintf(conn, "alloc: %v bytes\n", s.Alloc)
		fmt.Fprintf(conn, "total-alloc: %v bytes\n", s.TotalAlloc)
		fmt.Fprintf(conn, "sys: %v bytes\n", s.Sys)
		fmt.Fprintf(conn, "lookups: %v\n", s.Lookups)
		fmt.Fprintf(conn, "mallocs: %v\n", s.Mallocs)
		fmt.Fprintf(conn, "frees: %v\n", s.Frees)
		fmt.Fprintf(conn, "heap-alloc: %v bytes\n", s.HeapAlloc)
		fmt.Fprintf(conn, "heap-sys: %v bytes\n", s.HeapSys)
		fmt.Fprintf(conn, "heap-idle: %v bytes\n", s.HeapIdle)
		fmt.Fprintf(conn, "heap-in-use: %v bytes\n", s.HeapInuse)
		fmt.Fprintf(conn, "heap-released: %v bytes\n", s.HeapReleased)
		fmt.Fprintf(conn, "heap-objects: %v\n", s.HeapObjects)
		fmt.Fprintf(conn, "stack-in-use: %v bytes\n", s.StackInuse)
		fmt.Fprintf(conn, "stack-sys: %v bytes\n", s.StackSys)
		fmt.Fprintf(conn, "next-gc: when heap-alloc >= %v bytes\n", s.NextGC)
		fmt.Fprintf(conn, "last-gc: %v ns\n", s.LastGC)
		fmt.Fprintf(conn, "gc-pause: %v ns\n", s.PauseTotalNs)
		fmt.Fprintf(conn, "num-gc: %v\n", s.NumGC)
		fmt.Fprintf(conn, "enable-gc: %v\n", s.EnableGC)
		fmt.Fprintf(conn, "debug-gc: %v\n", s.DebugGC)
	case signal.Version:
		fmt.Fprintf(conn, "%v\n", runtime.Version())
	case signal.HeapProfile:
		pprof.WriteHeapProfile(conn)
	case signal.CPUProfile:
		if err := pprof.StartCPUProfile(conn); err != nil {
			return err
		}
		time.Sleep(30 * time.Second)
		pprof.StopCPUProfile()
	case signal.Stats:
		fmt.Fprintf(conn, "goroutines: %v\n", runtime.NumGoroutine())
		fmt.Fprintf(conn, "OS threads: %v\n", pprof.Lookup("threadcreate").Count())
		fmt.Fprintf(conn, "GOMAXPROCS: %v\n", runtime.GOMAXPROCS(0))
		fmt.Fprintf(conn, "num CPU: %v\n", runtime.NumCPU())
<<<<<<< HEAD
	case signal.BinaryDump:
		path, err := osext.Executable()
		if err != nil {
			return err
		}
		f, err := os.Open(path)
		if err != nil {
			return err
		}
		defer f.Close()

		_, err = bufio.NewReader(f).WriteTo(conn)
		return err
=======
	case signal.Trace:
		trace.Start(conn)
		time.Sleep(5 * time.Second)
		trace.Stop()
>>>>>>> 35b841e2
	}
	return nil
}<|MERGE_RESOLUTION|>--- conflicted
+++ resolved
@@ -193,7 +193,6 @@
 		fmt.Fprintf(conn, "OS threads: %v\n", pprof.Lookup("threadcreate").Count())
 		fmt.Fprintf(conn, "GOMAXPROCS: %v\n", runtime.GOMAXPROCS(0))
 		fmt.Fprintf(conn, "num CPU: %v\n", runtime.NumCPU())
-<<<<<<< HEAD
 	case signal.BinaryDump:
 		path, err := osext.Executable()
 		if err != nil {
@@ -207,12 +206,10 @@
 
 		_, err = bufio.NewReader(f).WriteTo(conn)
 		return err
-=======
 	case signal.Trace:
 		trace.Start(conn)
 		time.Sleep(5 * time.Second)
 		trace.Stop()
->>>>>>> 35b841e2
 	}
 	return nil
 }