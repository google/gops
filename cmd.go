--- conflicted
+++ resolved
@@ -56,13 +56,14 @@
 	return pprof(target, signal.CPUProfile)
 }
 
-<<<<<<< HEAD
-func pprof(target string, p byte) error {
-	addr, err := targetToAddr(target)
-=======
-func trace(pid int) error {
+func trace(target string) error {
+	addr, err := targetToAddr(target)
+	if err != nil {
+		return errors.Wrap(err, "Couldn't parse target's string to addr")
+	}
+
 	fmt.Println("Tracing now, will take 5 secs...")
-	out, err := cmd(pid, signal.Trace)
+	out, err := cmd(*addr, signal.Trace)
 	if err != nil {
 		return err
 	}
@@ -85,9 +86,8 @@
 	return cmd.Run()
 }
 
-func pprof(pid int, p byte) error {
-	out, err := cmd(pid, p)
->>>>>>> 35b841e2
+func pprof(target string, p byte) error {
+	addr, err := targetToAddr(target)
 	if err != nil {
 		return errors.Wrap(err, "Couldn't parse target's string to addr")
 	}
@@ -153,7 +153,6 @@
 	return nil
 }
 
-<<<<<<< HEAD
 // targetToAddr tries to parse the target string, be it remote host:port
 // or local process's PID.
 func targetToAddr(target string) (*net.TCPAddr, error) {
@@ -172,35 +171,25 @@
 		return nil, errors.Wrap(err, "Couldn't parse PID")
 	}
 	port, err := internal.GetPort(pid)
-=======
-func cmd(pid int, c byte) ([]byte, error) {
-	conn, err := cmdLazy(pid, c)
->>>>>>> 35b841e2
-	if err != nil {
-		return nil, errors.Wrap(err, "Couldn't get port by PID")
-	}
-<<<<<<< HEAD
 	addr, _ := net.ResolveTCPAddr("tcp", "127.0.0.1:"+port)
 	return addr, nil
 }
 
 func cmd(addr net.TCPAddr, c byte) ([]byte, error) {
+	conn, err := cmdLazy(addr, c)
+	if err != nil {
+		return nil, errors.Wrap(err, "Couldn't get port by PID")
+	}
+
+	all, err := ioutil.ReadAll(conn)
+	if err != nil {
+		return nil, err
+	}
+	return all, nil
+}
+
+func cmdLazy(addr net.TCPAddr, c byte) (io.Reader, error) {
 	conn, err := net.DialTCP("tcp", nil, &addr)
-=======
-	all, err := ioutil.ReadAll(conn)
->>>>>>> 35b841e2
-	if err != nil {
-		return nil, err
-	}
-	return all, nil
-}
-
-func cmdLazy(pid int, c byte) (io.Reader, error) {
-	port, err := internal.GetPort(pid)
-	if err != nil {
-		return nil, err
-	}
-	conn, err := net.Dial("tcp", "127.0.0.1:"+port)
 	if err != nil {
 		return nil, err
 	}
