--- conflicted
+++ resolved
@@ -10,12 +10,7 @@
 	"fmt"
 	"log"
 	"os"
-<<<<<<< HEAD
-	"strings"
-=======
-	"strconv"
 	"sync"
->>>>>>> 35b841e2
 
 	"github.com/google/gops/internal"
 	"github.com/google/gops/internal/objfile"
